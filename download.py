--- conflicted
+++ resolved
@@ -1,48 +1,91 @@
 #!/usr/bin/env python3
-<<<<<<< HEAD
-import os
-import sys
-import argparse
-import time
-import urllib.request
-from http.client import HTTPException
-from pathlib import Path
-from urllib.parse import urlparse, parse_qs, unquote
-import requests
-
-CHUNK_SIZE = 1638400
-TOKEN_FILE = Path.home() / '.civitai' / 'config'
-USER_AGENT = 'Mozilla/5.0 (Windows NT 10.0; Win64; x64) AppleWebKit/537.36 (KHTML, like Gecko) Chrome/58.0.3029.110 Safari/537.3'
-
-
-def parse_args():
-    parser = argparse.ArgumentParser(description='Batch CivitAI Downloader')
-    parser.add_argument('--url', "-u", nargs='+', help='List of model URLs or a path to a text file')
-    parser.add_argument('--token', "-t", help='CivitAI API token')
-    parser.add_argument("--air", "-a", nargs="+", help="Use Artificial Intelligence Resource from CivitAI model page; see https://github.com/civitai/civitai/wiki/AIR-%E2%80%90-Uniform-Resource-Names-for-AI for more")
-    parser.add_argument('--local-dir', "-l", required=True, help='Output directory to store models')
-    parser.add_argument("--debug", action="store_true", help="Print debug messages")
-    return parser.parse_args()
-=======
 import sys
 import argparse
 import requests
 from pathlib import Path
-from urllib.parse import unquote
 from time import time
 import platform
+from urllib.parse import urlparse, parse_qs, unquote
+import re
+
+from requests import HTTPError
 
 TOKEN_FILE = Path.home() / '.civitai' / 'config'
 CHUNK_SIZE = 16 * 1024 * 1024  # 16 MB
 HEADERS = {
     'User-Agent': 'Mozilla/5.0 (compatible)',
 }
->>>>>>> 1887884d
+USER_AGENT = 'Mozilla/5.0 (Windows NT 10.0; Win64; x64) AppleWebKit/537.36 (KHTML, like Gecko) Chrome/58.0.3029.110 Safari/537.3'
+
+
+def parse_args():
+    parser = argparse.ArgumentParser(description='Batch CivitAI Downloader')
+
+    # Mutually exclusive group: only one of --url or --air
+    group = parser.add_mutually_exclusive_group(required=True)
+    group.add_argument('--url', '-u', nargs='+',
+                       help='List of model URLs or a path to a text file')
+    group.add_argument('--air', '-a', nargs='+',
+                       help='AIR strings (see https://github.com/civitai/civitai/wiki/AIR-%E2%80%90-Uniform-Resource-Names-for-AI)')
+
+    # Other unrelated flags are declared separately and unaffected by the group
+    parser.add_argument("--force-unsafe", action="store_true",
+                        help="Allow downloading non-safetensor files (e.g. .ckpt, .pt). Use with caution.")
+    parser.add_argument('--token', '-t',
+                        help='CivitAI API token (or use ~/.civitai/config)')
+    parser.add_argument('--local-dir', '-l', required=True,
+                        help='Output directory to store models')
+    parser.add_argument('--debug', action='store_true',
+                        help='Print debug messages')
+
+    return parser.parse_args()
+
+
+def parse_air(air_string):
+    """
+    Parses a CivitAI AIR string into its components:
+    urn:air:{ecosystem}:{type}:{source}:{id}@{version}.{format}
+    """
+    pattern = re.compile(
+        r'^(?:urn:)?(?:air:)?'                   # optional prefixes
+        r'(?P<ecosystem>[^:]+):'                # ecosystem
+        r'(?P<type>[^:]+):'                     # type
+        r'(?P<source>[^:]+):'                   # source
+        r'(?P<id>[^@\.]+)'                      # resource ID (stops at @ or .)
+        r'(?:@(?P<version>[^\.]+))?'            # optional @version
+        r'(?:\.(?P<format>\w+))?'               # optional .format
+        r'$'
+    )
+
+    match = pattern.match(air_string)
+    if not match:
+        raise ValueError(f"Invalid AIR format: {air_string}")
+
+    return match.groupdict()
+
+
+def build_civitai_download_url(air: dict) -> str:
+    """
+    Given parsed AIR components, construct a Civitai model download URL.
+    Requires at minimum: source=civitai, and id or version.
+    """
+    if air.get("source") != "civitai":
+        raise ValueError(f"Unsupported source for download: {air.get('source')}")
+
+    # Prefer version ID if present
+    resource_id = air.get("version") or air.get("id")
+    if not resource_id:
+        raise ValueError("No resource ID or version found in AIR.")
+
+    # Type defaults to 'Model' in API query
+    type_param = air.get("type", "Model")  # Civitai expects this capitalization
+    format_param = air.get("format", "SafeTensor")  # Optional format
+
+    return f"https://civitai.com/api/download/models/{resource_id}?type={type_param}&format={format_param}"
 
 
 def get_token():
     try:
-<<<<<<< HEAD
         with open(TOKEN_FILE, 'r') as f:
             return f.read().strip()
     except FileNotFoundError:
@@ -65,58 +108,79 @@
     return None
 
 
-def download_file(url, local_dir, token, debug=False):
-    headers = {'Authorization': f'Bearer {token}', 'User-Agent': USER_AGENT}
-
-    class NoRedirect(urllib.request.HTTPErrorProcessor):
-        def http_response(self, request, response): return response
-        https_response = http_response
-
-    req = urllib.request.Request(url, headers=headers)
-    opener = urllib.request.build_opener(NoRedirect)
-    response = opener.open(req)
-    if debug:
-        print(f'Response headers: {response.headers}')
-        print(f'Response status: {response.status}')
-        print(f"Response text: {response.}")
-    if response.status in [301, 302, 303, 307, 308]:
-        redirect_url = response.getheader('Location')
-        filename = extract_filename_from_redirect(redirect_url)
-        if not filename:
-            raise ValueError("Unable to extract filename from redirect URL")
-        response = urllib.request.urlopen(redirect_url)
-    elif response.status in [400, 401, 403]:
-        raise HTTPException(f'Access denied for {url}: {response.status}')
-    elif response.status == 200:
-        filename = [
-            extract_filename_from_redirect(response.getheader('Location')) or
-            os.path.basename(urlparse(url).path)
-        ]
-    elif response.status in [404, 410]:
-        raise HTTPException(f'Resource not found: {url}')
-    elif response.status in [500, 502, 503, 504]:
-        raise HTTPException(f'Server error: {url}')
+def extract_filename(resp):
+    cd = resp.headers.get("Content-Disposition")
+    if cd and "filename=" in cd:
+        return unquote(cd.split("filename=")[1].strip('"'))
+    return Path(resp.url).name  # fallback
+
+
+def set_file_permissions(filepath):
+    if platform.system() != "Windows":
+        filepath.chmod(0o644)  # rw-r--r--
+        print(f"Permissions set: 644 on {filepath}")
     else:
-        raise HTTPException(f'Failed to download {url}: {response.status}')
-
-    total_size = int(response.getheader('Content-Length', 0))
-    filepath = os.path.join(local_dir, filename)
-
-    with open(filepath, 'wb') as f:
+        print("Skipping permission change on Windows.")
+
+
+def get_model_data(version_id, token=None):
+    headers = {
+        'User-Agent': USER_AGENT,
+    }
+    if token:
+        headers["Authorization"] = f"Bearer {token}"
+    print(f"Resolving model format for {version_id}...")
+    url = f"https://civitai.com/api/v1/model-versions/{version_id}"
+    resp = requests.get(url, headers=headers)
+    resp.raise_for_status()
+    data = resp.json()
+    files = data.get("files", [])
+    file = files[0] if files else {}
+    return {
+        "format": file.get("metadata", {}).get("format", "Other"),
+        "type": file.get("type", "Other"),
+    }
+
+
+def download_model(url, local_dir, token):
+    headers = HEADERS.copy()
+    headers["Authorization"] = f"Bearer {token}"
+
+    with requests.get(url, headers=headers, stream=True, allow_redirects=True) as r:
+        if r.status_code in [400, 401, 403]:
+            raise requests.HTTPError(f'Access denied for {url}: {r.status_code}')
+        elif r.status_code in [404, 410]:
+            raise requests.HTTPError(f'Resource not found for {url}: {r.status_code}')
+        elif r.status_code in [500, 502, 503, 504]:
+            raise requests.HTTPError(f'Server error for {url}: {r.status_code}')
+
+        if "text/html" in r.headers.get("Content-Type", ""):
+            raise Exception("Received HTML instead of a file. Possibly an invalid token or expired link.")
+
+        # Optional: force max 3 redirects to avoid infinite loops
+        if r.history:
+            print(f"Redirected {len(r.history)} times:")
+            for resp in r.history:
+                print(f" - {resp.status_code} -> {resp.url}")
+
+        filename = extract_filename(r)
+        output_path = Path(local_dir) / filename
+        total = int(r.headers.get('Content-Length', 0))
         downloaded = 0
-        start = time.time()
-        while True:
-            chunk = response.read(CHUNK_SIZE)
-            if not chunk:
-                break
-            f.write(chunk)
-            downloaded += len(chunk)
-            if total_size:
-                percent = (downloaded / total_size) * 100
-                sys.stdout.write(f'\r{filename}: {percent:.2f}%')
-                sys.stdout.flush()
-        sys.stdout.write('\n')
-    print(f'Download complete: {filename}')
+        start = time()
+
+        with open(output_path, 'wb') as f:
+            for chunk in r.iter_content(chunk_size=CHUNK_SIZE):
+                if chunk:
+                    f.write(chunk)
+                    downloaded += len(chunk)
+                    if total:
+                        percent = (downloaded / total) * 100
+                        sys.stdout.write(f'\r{filename}: {percent:.2f}%')
+                        sys.stdout.flush()
+
+    set_file_permissions(output_path)
+    print(f"\n✅ Saved: {output_path.name} ({downloaded // 1024 // 1024} MB in {int(time()-start)}s)")
 
 
 def main():
@@ -127,7 +191,8 @@
     elif not (args.air or args.url):
         print('At least one of --url or --air must be specified')
     token = get_token()
-    urls = []
+
+    validated_urls = []
     if args.air is not None:
         """    
         urn: Uniform Resource Name optional
@@ -143,92 +208,31 @@
             # https://civitai.com/api/download/models/746484?type=Model&format=SafeTensor
             #
             # parse the air to get the model
-            parsed_air = air.split(':')
-            if len(parsed_air) < 6:
-                print(f'Invalid AIR: {air}')
+            air_dict = parse_air(air)
+            if air_dict.get("format") is None:
+                model_data = get_model_data(air_dict.get("version") or air_dict.get("id"), token)
+                air_dict["format"] = model_data["format"]
+                air_dict["type"] = model_data["type"]
+                print(
+                    f"Found AIR: {air} (format: {model_data})"
+                )
+            if not args.force_unsafe and air_dict.get("format", "").lower() != "safetensor":
+                print(f"❌ Refusing unsafe format in AIR: {air} (found: {air_dict.get('format')})")
                 continue
-            else:
-                model_id = parsed_air[5].split('@')
-                model_id = model_id[1] if len(model_id) == 2 else model_id[0]
-                model_format = parsed_air[6] if len(parsed_air) == 7 else 'safetensor'
-                url = f'https://civitai.com/api/download/models/{model_id}?type=Model&format={model_format}'
-                urls.append(url)
-    if args.url is not None:
-        urls = args.url
-        for url in urls:
+            url = build_civitai_download_url(air_dict)
+            validated_urls.append(url)
+    elif args.url is not None:
+        for url in args.url:
             if not url.startswith('http') or "civitai.com" not in url:
                 print(f'Invalid URL: {url}')
-                urls.remove(url)
-                continue
             else:
                 print(f'Found URL: {url}')
-    for url in urls:
+                validated_urls.append(url)
+    for url in validated_urls:
         try:
-            download_file(url, args.local_dir, token, args.debug)
+            download_model(url, args.local_dir, token)
         except Exception as e:
             print(f'Failed to download {url}: {e}')
-=======
-        return TOKEN_FILE.read_text().strip()
-    except FileNotFoundError:
-        token = input("Enter your CivitAI API token: ").strip()
-        TOKEN_FILE.parent.mkdir(parents=True, exist_ok=True)
-        TOKEN_FILE.write_text(token)
-        return token
-
-
-def extract_filename(resp):
-    cd = resp.headers.get("Content-Disposition")
-    if cd and "filename=" in cd:
-        return unquote(cd.split("filename=")[1].strip('"'))
-    return Path(resp.url).name  # fallback
-
-
-def set_file_permissions(filepath):
-    if platform.system() != "Windows":
-        filepath.chmod(0o644)  # rw-r--r--
-        print(f"Permissions set: 644 on {filepath}")
-    else:
-        print("Skipping permission change on Windows.")
-
-
-def download_model(url, output_dir, token):
-    headers = HEADERS.copy()
-    headers["Authorization"] = f"Bearer {token}"
-
-    with requests.get(url, headers=headers, stream=True, allow_redirects=True) as r:
-        if r.status_code != 200:
-            raise Exception(f"Failed to download. Status: {r.status_code}, URL: {r.url}")
-
-        filename = extract_filename(r)
-        output_path = Path(output_dir) / filename
-        total = int(r.headers.get('Content-Length', 0))
-        downloaded = 0
-        start = time()
-
-        with open(output_path, 'wb') as f:
-            for chunk in r.iter_content(chunk_size=CHUNK_SIZE):
-                if chunk:
-                    f.write(chunk)
-                    downloaded += len(chunk)
-                    if total:
-                        percent = (downloaded / total) * 100
-                        sys.stdout.write(f'\r{filename}: {percent:.2f}%')
-                        sys.stdout.flush()
-
-    set_file_permissions(output_path)
-    print(f"\n✅ Saved: {output_path.name} ({downloaded // 1024 // 1024} MB in {int(time()-start)}s)")
-
-
-def main():
-    parser = argparse.ArgumentParser()
-    parser.add_argument("url", help="CivitAI model download URL")
-    parser.add_argument("output_dir", help="Directory to save the model")
-    args = parser.parse_args()
-
-    token = get_token()
-    download_model(args.url, args.output_dir, token)
->>>>>>> 1887884d
-
 
 if __name__ == "__main__":
     main()